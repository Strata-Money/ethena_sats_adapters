--- conflicted
+++ resolved
@@ -351,11 +351,8 @@
                     },
                 )
                 # pylint: enable=line-too-long
-<<<<<<< HEAD
 
                 # Includes Rollover Events
-=======
->>>>>>> fafa5881
                 if pair_config.eligible_asset == TokenType.RA:
                     balance_in = sum(
                         [event["args"]["amount"] for event in deposit_events]
@@ -649,17 +646,11 @@
             # The results contain the following:
             #   - The `result[0]` is the total balance of the asset token in the AMM pool
             #   - The `result[1]` is the total balance of the share token in the AMM pool
-<<<<<<< HEAD
-            for amm_pool, result in zip(self.amm_balances_by_lp_token.values(), multicall_results):
+            for amm_pool, result in zip(
+              self.amm_balances_by_lp_token.values(), multicall_results
+            ):
                 # Update the total Ethena-asset and PSM-shares balance of each AMM pool
                 amm_pool.total_assets = (result[0], result[1])
-=======
-            for amm_pool, result in zip(
-                eligible_amm_balances.values(), multicall_results
-            ):
-                # Update the total asset balance of each AMM pool
-                amm_pool.total_assets = result[0]
->>>>>>> fafa5881
 
             # Filter out non-eligible AMM pools
             eligible_amm_balances = {
@@ -751,7 +742,7 @@
                     elif account_addr == psm_pool.term_config.amm_pool_addr:
                         lp_token_addr = psm_pool.term_config.amm_lp_token_addr
                         amm_pool = self.amm_balances_by_lp_token[lp_token_addr]
-<<<<<<< HEAD
+
                         # If there are other Uniswap V4 pools which manage PSM-shares,
                         # the total amount of PSM-shares at the UniV4 PoolManager address
                         # will exceed the amount present in the Cork AMM pool,
@@ -762,13 +753,11 @@
                                 * Decimal(amm_pool.total_assets[1])
                                 / Decimal(psm_pool.total_supply)
                             )
-                        for account_addr, account_shares in amm_pool.shares_by_account.items():
-=======
+
                         for (
                             account_addr,
                             account_shares,
                         ) in amm_pool.shares_by_account.items():
->>>>>>> fafa5881
                             account_bals.setdefault(account_addr, Decimal(0))
                             account_bals[account_addr] = Decimal(
                                 account_bals[account_addr]
