--- conflicted
+++ resolved
@@ -8,13 +8,8 @@
     SYNTHETIX_ARBITRUM_SHARDS = "synthetix_arbitrum_shards"
 
     AMBIENT_SCROLL_SHARDS = "ambient_scroll_shards"
-<<<<<<< HEAD
-=======
-    
+
     NURI_SHARDS = "nuri_shards"
     LENDLE_MANTLE_SHARDS = "lendle_mantle_shards"
->>>>>>> 47c44d91
-
-    NURI_SHARDS = "nuri_shards"
 
     RHO_MARKETS_SCROLL_SHARDS = "rho_markets_scroll_shards"