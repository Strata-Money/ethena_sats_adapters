from enum import Enum


class SummaryColumn(Enum):
    PENDLE_SHARDS = "pendle_shards"
    PENDLE_ARBITRUM_SHARDS = "pendle_arbtrium_shards"
    PENDLE_MANTLE_SHARDS = "pendle_mantle_shards"
    SYNTHETIX_ARBITRUM_SHARDS = "synthetix_arbitrum_shards"
<<<<<<< HEAD
    LENDLE_MANTLE_SHARDS = "lendle_mantle_shards"
    AMBIENT_SCROLL_SHARDS = "ambient_scroll_shards"
=======

    AMBIENT_SCROLL_SHARDS = "ambient_scroll_shards"
    
    NURI_SHARDS = "nuri_shards"


>>>>>>> bda0aaca
<|MERGE_RESOLUTION|>--- conflicted
+++ resolved
@@ -6,14 +6,10 @@
     PENDLE_ARBITRUM_SHARDS = "pendle_arbtrium_shards"
     PENDLE_MANTLE_SHARDS = "pendle_mantle_shards"
     SYNTHETIX_ARBITRUM_SHARDS = "synthetix_arbitrum_shards"
-<<<<<<< HEAD
-    LENDLE_MANTLE_SHARDS = "lendle_mantle_shards"
-    AMBIENT_SCROLL_SHARDS = "ambient_scroll_shards"
-=======
 
     AMBIENT_SCROLL_SHARDS = "ambient_scroll_shards"
     
     NURI_SHARDS = "nuri_shards"
+    LENDLE_MANTLE_SHARDS = "lendle_mantle_shards"
 
 
->>>>>>> bda0aaca
